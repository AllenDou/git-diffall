#!/bin/sh -e
# Copyright 2010 - 2011, Tim Henigan <tim.henigan@gmail.com>
#
# Perform a directory diff between commits in the repository using
# the external diff tool specified in the 'diff.tool' configuration
# option.

<<<<<<< HEAD
USAGE='[--cached] [-x|--extcmd=<command>] <commit>{0,2} -- <path>*

    --cached  Compare to the index rather than the working tree

    -x=<command>
    --extcmd=<command>  Specify a custom command for viewing diffs. git-diffall ignores the configured defaults and runs $command $LOCAL $REMOTE when this option is specified. Additionally, $BASE is set in the environment.
=======
USAGE='[--cached] [--copy-back] <commit>{0,2} -- <path>*

    --cached     Compare to the index rather than the working tree
    --copy-back  After invoking diff tool, copies back the files to
                 the working tree, in case they were modified.
                 Implies that the right-hand commit is the working
                 directory.
>>>>>>> c7fabdda
'

SUBDIRECTORY_OK=1
. "$(git --exec-path)/git-sh-setup"
TOOL_MODE=diff
. "$(git --exec-path)/git-mergetool--lib"

TOOL_MODE=diff
. "$(git --exec-path)/git-mergetool--lib"

merge_tool="$(get_merge_tool)"
if [ -z "$merge_tool" ]; then
    echo "Error: Either the 'diff.tool' or 'merge.tool' option must be set."
    usage
fi

start_dir=$(pwd)

# needed to access tar utility
cdup=$(git rev-parse --show-cdup) &&
cd "$cdup" || {
    echo >&2 "Cannot chdir to $cdup, the toplevel of the working tree"
    exit 1
}

# mktemp is not available on all platforms (missing from msysgit)
# Use a hard-coded tmp dir if it is not available
if [ -z $(which mktemp) ]; then
    tmp=/tmp/git-diffall-tmp
else
    tmp="$(mktemp -d -t tmp.XXXXXX)"
fi
mkdir -p "$tmp"

left=
right=
paths=
path_sep=
compare_staged=
common_ancestor=
left_dir=
right_dir=
<<<<<<< HEAD
diff_tool=
=======
copy_back=
>>>>>>> c7fabdda

while test $# != 0; do
    case "$1" in
    -h|--h|--he|--hel|--help)
        usage
        ;;
    --cached)
        compare_staged=1
        ;;
<<<<<<< HEAD
    -x|--e|--ex|--ext|--extc|--extcm|--extcmd)
        diff_tool=$2
        shift
        echo "$diff_tool"
=======
    --copy-back)
        copy_back=1
>>>>>>> c7fabdda
        ;;
    --)
        path_sep=1
        ;;
    -*)
        echo Invalid option: "$1"
        usage
        ;;
    *)
        # could be commit, commit range or path limiter
        case "$1" in
        *...*)
            left=${1%...*}
            right=${1#*...}
            common_ancestor=1
            ;;
        *..*)
            left=${1%..*}
            right=${1#*..}
            ;;
        *)
            if [ -n "$path_sep" ]; then
                if [ -z "$paths" ]; then
                    paths=$1
                else
                    paths="$paths $1"
                fi
            elif [ -z "$left" ]; then
                left=$1
            elif [ -z "$right" ]; then
                right=$1
            else
                if [ -z "$paths" ]; then
                    paths=$1
                else
                    paths="$paths $1"
                fi
            fi
            ;;
        esac
        ;;
    esac
    shift
done

# Determine the set of files which changed
if [ -n "$left" ] && [ -n "$right" ]; then
    left_dir="cmt-`git rev-parse --short $left`"
    right_dir="cmt-`git rev-parse --short $right`"

    if [ -n "$compare_staged" ]; then
        usage
    elif [ -n "$common_ancestor" ]; then
        git diff --name-only "$left"..."$right" -- "$paths" > "$tmp"/filelist
    else
        git diff --name-only "$left" "$right" -- "$paths" > "$tmp"/filelist
    fi
elif [ -n "$left" ]; then
    left_dir="cmt-`git rev-parse --short $left`"

    if [ -n "$compare_staged" ]; then
        right_dir="staged"
        git diff --name-only --cached "$left" -- "$paths" > "$tmp"/filelist
    else
        right_dir="working_tree"
        git diff --name-only "$left" -- "$paths" > "$tmp"/filelist
    fi
else
    left_dir="HEAD"

    if [ -n "$compare_staged" ]; then
        right_dir="staged"
        git diff --name-only --cached -- "$paths" > "$tmp"/filelist
    else
        right_dir="working_tree"
        git diff --name-only -- "$paths" > "$tmp"/filelist
    fi
fi

if [ -n "$copy_back" ] &&  [ "$right_dir" != "working_tree" ]; then
    echo "Copying back the files is only possible when comparing commits to working tree"
    exit 1
fi

# Exit immediately if there are no diffs
if [ ! -s "$tmp"/filelist ]; then
    exit 0
fi

# Create the named tmp directories that will hold the files to be compared
mkdir -p "$tmp"/"$left_dir" "$tmp"/"$right_dir"

# Populate the tmp/right_dir directory with the files to be compared
if [ -n "$right" ]; then
    while read name; do
        ls_list=$(git ls-tree $right $name)
        if [ -n "$ls_list" ]; then
            mkdir -p "$tmp"/"$right_dir"/"$(dirname "$name")"
            git show "$right":"$name" > "$tmp"/"$right_dir"/"$name" || true
        fi
    done < "$tmp"/filelist
elif [ -n "$compare_staged" ]; then
    while read name; do
        ls_list=$(git ls-files -- $name)
        if [ -n "$ls_list" ]; then
            mkdir -p "$tmp"/"$right_dir"/"$(dirname "$name")"
            git show :"$name" > "$tmp"/"$right_dir"/"$name"
        fi
    done < "$tmp"/filelist
else
    if [ -n "$(which gnutar)" ]; then
        gnutar --ignore-failed-read -c -T "$tmp"/filelist | (cd "$tmp"/"$right_dir" && gnutar -x)
    else
        tar --ignore-failed-read -c -T "$tmp"/filelist | (cd "$tmp"/"$right_dir" && tar -x)
    fi
fi

# Populate the tmp/left_dir directory with the files to be compared
while read name; do
    if [ -n "$left" ]; then
        ls_list=$(git ls-tree $left $name)
        if [ -n "$ls_list" ]; then
            mkdir -p "$tmp"/"$left_dir"/"$(dirname "$name")"
            git show "$left":"$name" > "$tmp"/"$left_dir"/"$name" || true
        fi
    else
        if [ -n "$compare_staged" ]; then
            ls_list=$(git ls-tree HEAD $name)
            if [ -n "$ls_list" ]; then
                mkdir -p "$tmp"/"$left_dir"/"$(dirname "$name")"
                git show HEAD:"$name" > "$tmp"/"$left_dir"/"$name"
                fi
            else
                mkdir -p "$tmp"/"$left_dir"/"$(dirname "$name")"
                    git show :"$name" > "$tmp"/"$left_dir"/"$name"
        fi
    fi
done < "$tmp"/filelist

# get the required merge tool
# code copied from git-difftool--helper.sh
# TODO: refactor it into a single function
use_ext_cmd () {
	test -n "$GIT_DIFFTOOL_EXTCMD"
}
if ! use_ext_cmd; then
	if test -n "$GIT_DIFF_TOOL"; then
		merge_tool="$GIT_DIFF_TOOL"
	else
		merge_tool="$(get_merge_tool)" || exit
	fi
fi

cd "$tmp"
LOCAL="$left_dir"
REMOTE="$right_dir"
<<<<<<< HEAD

if [ -n "$diff_tool" ]; then
    export BASE
    eval $diff_tool '"$LOCAL"' '"$REMOTE"'
else
    run_merge_tool "$merge_tool" false
=======
if use_ext_cmd; then
	export BASE
	eval $GIT_DIFFTOOL_EXTCMD '"$LOCAL"' '"$REMOTE"'
else
	run_merge_tool "$merge_tool" false
>>>>>>> c7fabdda
fi

# On exit, remove the tmp directory
cleanup () {
    cd "$start_dir"
    git_top_dir=$(git rev-parse --show-toplevel)
    #if --copy-back was specified, copy all files back to git root
    # directory, in case they were changed
    if [ -n "$copy_back" ]; then
        find "$tmp/$right_dir" -type f|while read file; do
            cp "$file" "$git_top_dir/${file#$tmp/$right_dir/}"
        done
    fi
    rm -rf "$tmp"
}

trap cleanup EXIT
<|MERGE_RESOLUTION|>--- conflicted
+++ resolved
@@ -5,28 +5,21 @@
 # the external diff tool specified in the 'diff.tool' configuration
 # option.
 
-<<<<<<< HEAD
-USAGE='[--cached] [-x|--extcmd=<command>] <commit>{0,2} -- <path>*
+USAGE='[--cached] [--copy-back] [-x|--extcmd=<command>] <commit>{0,2} -- <path>*
 
     --cached  Compare to the index rather than the working tree
 
-    -x=<command>
-    --extcmd=<command>  Specify a custom command for viewing diffs. git-diffall ignores the configured defaults and runs $command $LOCAL $REMOTE when this option is specified. Additionally, $BASE is set in the environment.
-=======
-USAGE='[--cached] [--copy-back] <commit>{0,2} -- <path>*
-
-    --cached     Compare to the index rather than the working tree
     --copy-back  After invoking diff tool, copies back the files to
                  the working tree, in case they were modified.
                  Implies that the right-hand commit is the working
                  directory.
->>>>>>> c7fabdda
+
+    -x=<command>
+    --extcmd=<command>  Specify a custom command for viewing diffs. git-diffall ignores the configured defaults and runs $command $LOCAL $REMOTE when this option is specified. Additionally, $BASE is set in the environment.
 '
 
 SUBDIRECTORY_OK=1
 . "$(git --exec-path)/git-sh-setup"
-TOOL_MODE=diff
-. "$(git --exec-path)/git-mergetool--lib"
 
 TOOL_MODE=diff
 . "$(git --exec-path)/git-mergetool--lib"
@@ -63,11 +56,8 @@
 common_ancestor=
 left_dir=
 right_dir=
-<<<<<<< HEAD
 diff_tool=
-=======
 copy_back=
->>>>>>> c7fabdda
 
 while test $# != 0; do
     case "$1" in
@@ -77,15 +67,13 @@
     --cached)
         compare_staged=1
         ;;
-<<<<<<< HEAD
+    --copy-back)
+        copy_back=1
+        ;;
     -x|--e|--ex|--ext|--extc|--extcm|--extcmd)
         diff_tool=$2
         shift
         echo "$diff_tool"
-=======
-    --copy-back)
-        copy_back=1
->>>>>>> c7fabdda
         ;;
     --)
         path_sep=1
@@ -225,37 +213,15 @@
     fi
 done < "$tmp"/filelist
 
-# get the required merge tool
-# code copied from git-difftool--helper.sh
-# TODO: refactor it into a single function
-use_ext_cmd () {
-	test -n "$GIT_DIFFTOOL_EXTCMD"
-}
-if ! use_ext_cmd; then
-	if test -n "$GIT_DIFF_TOOL"; then
-		merge_tool="$GIT_DIFF_TOOL"
-	else
-		merge_tool="$(get_merge_tool)" || exit
-	fi
-fi
-
 cd "$tmp"
 LOCAL="$left_dir"
 REMOTE="$right_dir"
-<<<<<<< HEAD
 
 if [ -n "$diff_tool" ]; then
     export BASE
     eval $diff_tool '"$LOCAL"' '"$REMOTE"'
 else
     run_merge_tool "$merge_tool" false
-=======
-if use_ext_cmd; then
-	export BASE
-	eval $GIT_DIFFTOOL_EXTCMD '"$LOCAL"' '"$REMOTE"'
-else
-	run_merge_tool "$merge_tool" false
->>>>>>> c7fabdda
 fi
 
 # On exit, remove the tmp directory
